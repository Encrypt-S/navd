// Copyright (c) 2013-2016 The btcsuite developers
// Use of this source code is governed by an ISC
// license that can be found in the LICENSE file.

package blockchain

import (
	"encoding/binary"
	"fmt"
	"math"
	"math/big"
	"time"

	"github.com/btcsuite/btcd/chaincfg"
	"github.com/btcsuite/btcd/chaincfg/chainhash"
	"github.com/btcsuite/btcd/txscript"
	"github.com/btcsuite/btcd/wire"
	"github.com/btcsuite/btcutil"
)

const (
	// MaxTimeOffsetSeconds is the maximum number of seconds a block time
	// is allowed to be ahead of the current time.  This is currently 2
	// hours.
	MaxTimeOffsetSeconds = 2 * 60 * 60

	// MinCoinbaseScriptLen is the minimum length a coinbase script can be.
	MinCoinbaseScriptLen = 2

	// MaxCoinbaseScriptLen is the maximum length a coinbase script can be.
	MaxCoinbaseScriptLen = 100

	// medianTimeBlocks is the number of previous blocks which should be
	// used to calculate the median time used to validate block timestamps.
	medianTimeBlocks = 11

	// serializedHeightVersion is the block version which changed block
	// coinbases to start with the serialized block height.
	serializedHeightVersion = 2

	// baseSubsidy is the starting subsidy amount for mined blocks.  This
	// value is halved every SubsidyHalvingInterval blocks.
	baseSubsidy = 50 * btcutil.SatoshiPerBitcoin
)

var (
	// zeroHash is the zero value for a chainhash.Hash and is defined as
	// a package level variable to avoid the need to create a new instance
	// every time a check is needed.
	zeroHash = &chainhash.Hash{}

	// block91842Hash is one of the two nodes which violate the rules
	// set forth in BIP0030.  It is defined as a package level variable to
	// avoid the need to create a new instance every time a check is needed.
	block91842Hash = newHashFromStr("00000000000a4d0a398161ffc163c503763b1f4360639393e0e4c8e300e0caec")

	// block91880Hash is one of the two nodes which violate the rules
	// set forth in BIP0030.  It is defined as a package level variable to
	// avoid the need to create a new instance every time a check is needed.
	block91880Hash = newHashFromStr("00000000000743f190a18c5577a3c2d2a1f610ae9601ac046a38084ccb7cd721")
)

// isNullOutpoint determines whether or not a previous transaction output point
// is set.
func isNullOutpoint(outpoint *wire.OutPoint) bool {
	if outpoint.Index == math.MaxUint32 && outpoint.Hash.IsEqual(zeroHash) {
		return true
	}
	return false
}

// ShouldHaveSerializedBlockHeight determines if a block should have a
// serialized block height embedded within the scriptSig of its
// coinbase transaction. Judgement is based on the block version in the block
// header. Blocks with version 2 and above satisfy this criteria. See BIP0034
// for further information.
func ShouldHaveSerializedBlockHeight(header *wire.BlockHeader) bool {
	return header.Version >= serializedHeightVersion
}

// IsCoinBaseTx determines whether or not a transaction is a coinbase.  A coinbase
// is a special transaction created by miners that has no inputs.  This is
// represented in the block chain by a transaction with a single input that has
// a previous output transaction index set to the maximum value along with a
// zero hash.
//
// This function only differs from IsCoinBase in that it works with a raw wire
// transaction as opposed to a higher level util transaction.
func IsCoinBaseTx(msgTx *wire.MsgTx) bool {
	// A coin base must only have one transaction input.
	if len(msgTx.TxIn) != 1 {
		return false
	}

	// The previous output of a coin base must have a max value index and
	// a zero hash.
	prevOut := &msgTx.TxIn[0].PreviousOutPoint
	if prevOut.Index != math.MaxUint32 || !prevOut.Hash.IsEqual(zeroHash) {
		return false
	}

	return true
}

// IsCoinBase determines whether or not a transaction is a coinbase.  A coinbase
// is a special transaction created by miners that has no inputs.  This is
// represented in the block chain by a transaction with a single input that has
// a previous output transaction index set to the maximum value along with a
// zero hash.
//
// This function only differs from IsCoinBaseTx in that it works with a higher
// level util transaction as opposed to a raw wire transaction.
func IsCoinBase(tx *btcutil.Tx) bool {
	return IsCoinBaseTx(tx.MsgTx())
}

// SequenceLockActive determines if a transaction's sequence locks have been
// met, meaning that all the inputs of a given transaction have reached a
// height or time sufficient for their relative lock-time maturity.
func SequenceLockActive(sequenceLock *SequenceLock, blockHeight int32,
	medianTimePast time.Time) bool {

	// If either the seconds, or height relative-lock time has not yet
	// reached, then the transaction is not yet mature according to its
	// sequence locks.
	if sequenceLock.Seconds >= medianTimePast.Unix() ||
		sequenceLock.BlockHeight >= blockHeight {
		return false
	}

	return true
}

// IsFinalizedTransaction determines whether or not a transaction is finalized.
func IsFinalizedTransaction(tx *btcutil.Tx, blockHeight int32, blockTime time.Time) bool {
	msgTx := tx.MsgTx()

	// Lock time of zero means the transaction is finalized.
	lockTime := msgTx.LockTime
	if lockTime == 0 {
		return true
	}

	// The lock time field of a transaction is either a block height at
	// which the transaction is finalized or a timestamp depending on if the
	// value is before the txscript.LockTimeThreshold.  When it is under the
	// threshold it is a block height.
	blockTimeOrHeight := int64(0)
	if lockTime < txscript.LockTimeThreshold {
		blockTimeOrHeight = int64(blockHeight)
	} else {
		blockTimeOrHeight = blockTime.Unix()
	}
	if int64(lockTime) < blockTimeOrHeight {
		return true
	}

	// At this point, the transaction's lock time hasn't occurred yet, but
	// the transaction might still be finalized if the sequence number
	// for all transaction inputs is maxed out.
	for _, txIn := range msgTx.TxIn {
		if txIn.Sequence != math.MaxUint32 {
			return false
		}
	}
	return true
}

// isBIP0030Node returns whether or not the passed node represents one of the
// two blocks that violate the BIP0030 rule which prevents transactions from
// overwriting old ones.
func isBIP0030Node(node *blockNode) bool {
	if node.height == 91842 && node.hash.IsEqual(block91842Hash) {
		return true
	}

	if node.height == 91880 && node.hash.IsEqual(block91880Hash) {
		return true
	}

	return false
}

// CalcBlockSubsidy returns the subsidy amount a block at the provided height
// should have. This is mainly used for determining how much the coinbase for
// newly generated blocks awards as well as validating the coinbase for blocks
// has the expected value.
//
// The subsidy is halved every SubsidyReductionInterval blocks.  Mathematically
// this is: baseSubsidy / 2^(height/SubsidyReductionInterval)
//
// At the target block generation rate for the main network, this is
// approximately every 4 years.
func CalcBlockSubsidy(height int32, chainParams *chaincfg.Params) int64 {
	if chainParams.SubsidyReductionInterval == 0 {
		return baseSubsidy
	}

	// Equivalent to: baseSubsidy / 2^(height/subsidyHalvingInterval)
	return baseSubsidy >> uint(height/chainParams.SubsidyReductionInterval)
}

// CheckTransactionSanity performs some preliminary checks on a transaction to
// ensure it is sane.  These checks are context free.
func CheckTransactionSanity(tx *btcutil.Tx) error {
	// A transaction must have at least one input.
	msgTx := tx.MsgTx()
	if len(msgTx.TxIn) == 0 {
		return ruleError(ErrNoTxInputs, "transaction has no inputs")
	}

	// A transaction must have at least one output.
	if len(msgTx.TxOut) == 0 {
		return ruleError(ErrNoTxOutputs, "transaction has no outputs")
	}

	// A transaction must not exceed the maximum allowed block payload when
	// serialized.
	serializedTxSize := tx.MsgTx().SerializeSizeStripped()
	if serializedTxSize > MaxBlockBaseSize {
		str := fmt.Sprintf("serialized transaction is too big - got "+
			"%d, max %d", serializedTxSize, MaxBlockBaseSize)
		return ruleError(ErrTxTooBig, str)
	}

	// Ensure the transaction amounts are in range.  Each transaction
	// output must not be negative or more than the max allowed per
	// transaction.  Also, the total of all outputs must abide by the same
	// restrictions.  All amounts in a transaction are in a unit value known
	// as a satoshi.  One bitcoin is a quantity of satoshi as defined by the
	// SatoshiPerBitcoin constant.
	var totalSatoshi int64
	for _, txOut := range msgTx.TxOut {
		satoshi := txOut.Value
		if satoshi < 0 {
			str := fmt.Sprintf("transaction output has negative "+
				"value of %v", satoshi)
			return ruleError(ErrBadTxOutValue, str)
		}
		if satoshi > btcutil.MaxSatoshi {
			str := fmt.Sprintf("transaction output value of %v is "+
				"higher than max allowed value of %v", satoshi,
				btcutil.MaxSatoshi)
			return ruleError(ErrBadTxOutValue, str)
		}

		// Two's complement int64 overflow guarantees that any overflow
		// is detected and reported.  This is impossible for Bitcoin, but
		// perhaps possible if an alt increases the total money supply.
		totalSatoshi += satoshi
		if totalSatoshi < 0 {
			str := fmt.Sprintf("total value of all transaction "+
				"outputs exceeds max allowed value of %v",
				btcutil.MaxSatoshi)
			return ruleError(ErrBadTxOutValue, str)
		}
		if totalSatoshi > btcutil.MaxSatoshi {
			str := fmt.Sprintf("total value of all transaction "+
				"outputs is %v which is higher than max "+
				"allowed value of %v", totalSatoshi,
				btcutil.MaxSatoshi)
			return ruleError(ErrBadTxOutValue, str)
		}
	}

	// Check for duplicate transaction inputs.
	existingTxOut := make(map[wire.OutPoint]struct{})
	for _, txIn := range msgTx.TxIn {
		if _, exists := existingTxOut[txIn.PreviousOutPoint]; exists {
			return ruleError(ErrDuplicateTxInputs, "transaction "+
				"contains duplicate inputs")
		}
		existingTxOut[txIn.PreviousOutPoint] = struct{}{}
	}

	// Coinbase script length must be between min and max length.
	if IsCoinBase(tx) {
		slen := len(msgTx.TxIn[0].SignatureScript)
		if slen < MinCoinbaseScriptLen || slen > MaxCoinbaseScriptLen {
			str := fmt.Sprintf("coinbase transaction script length "+
				"of %d is out of range (min: %d, max: %d)",
				slen, MinCoinbaseScriptLen, MaxCoinbaseScriptLen)
			return ruleError(ErrBadCoinbaseScriptLen, str)
		}
	} else {
		// Previous transaction outputs referenced by the inputs to this
		// transaction must not be null.
		for _, txIn := range msgTx.TxIn {
			prevOut := &txIn.PreviousOutPoint
			if isNullOutpoint(prevOut) {
				return ruleError(ErrBadTxInput, "transaction "+
					"input refers to previous output that "+
					"is null")
			}
		}
	}

	return nil
}

// checkProofOfWork ensures the block header bits which indicate the target
// difficulty is in min/max range and that the block hash is less than the
// target difficulty as claimed.
//
// The flags modify the behavior of this function as follows:
//  - BFNoPoWCheck: The check to ensure the block hash is less than the target
//    difficulty is not performed.
func checkProofOfWork(header *wire.BlockHeader, powLimit *big.Int, flags BehaviorFlags) error {
	// The target difficulty must be larger than zero.
	target := CompactToBig(header.Bits)
	if target.Sign() <= 0 {
		str := fmt.Sprintf("block target difficulty of %064x is too low",
			target)
		return ruleError(ErrUnexpectedDifficulty, str)
	}

	// The target difficulty must be less than the maximum allowed.
	if target.Cmp(powLimit) > 0 {
		str := fmt.Sprintf("block target difficulty of %064x is "+
			"higher than max of %064x", target, powLimit)
		return ruleError(ErrUnexpectedDifficulty, str)
	}

	// The block hash must be less than the claimed target unless the flag
	// to avoid proof of work checks is set.
	if flags&BFNoPoWCheck != BFNoPoWCheck {
		// The block hash must be less than the claimed target.
		hash := header.BlockHash()
		hashNum := HashToBig(&hash)
		if hashNum.Cmp(target) > 0 {
			str := fmt.Sprintf("block hash of %064x is higher than "+
				"expected max of %064x", hashNum, target)
			return ruleError(ErrHighHash, str)
		}
	}

	return nil
}

// CheckProofOfWork ensures the block header bits which indicate the target
// difficulty is in min/max range and that the block hash is less than the
// target difficulty as claimed.
func CheckProofOfWork(block *btcutil.Block, powLimit *big.Int) error {
	return checkProofOfWork(&block.MsgBlock().Header, powLimit, BFNone)
}

// CountSigOps returns the number of signature operations for all transaction
// input and output scripts in the provided transaction.  This uses the
// quicker, but imprecise, signature operation counting mechanism from
// txscript.
func CountSigOps(tx *btcutil.Tx) int {
	msgTx := tx.MsgTx()

	// Accumulate the number of signature operations in all transaction
	// inputs.
	totalSigOps := 0
	for _, txIn := range msgTx.TxIn {
		numSigOps := txscript.GetSigOpCount(txIn.SignatureScript)
		totalSigOps += numSigOps
	}

	// Accumulate the number of signature operations in all transaction
	// outputs.
	for _, txOut := range msgTx.TxOut {
		numSigOps := txscript.GetSigOpCount(txOut.PkScript)
		totalSigOps += numSigOps
	}

	return totalSigOps
}

// CountP2SHSigOps returns the number of signature operations for all input
// transactions which are of the pay-to-script-hash type.  This uses the
// precise, signature operation counting mechanism from the script engine which
// requires access to the input transaction scripts.
func CountP2SHSigOps(tx *btcutil.Tx, isCoinBaseTx bool, utxoView *UtxoViewpoint) (int, error) {
	// Coinbase transactions have no interesting inputs.
	if isCoinBaseTx {
		return 0, nil
	}

	// Accumulate the number of signature operations in all transaction
	// inputs.
	msgTx := tx.MsgTx()
	totalSigOps := 0
	for txInIndex, txIn := range msgTx.TxIn {
		// Ensure the referenced input transaction is available.
		originTxHash := &txIn.PreviousOutPoint.Hash
		originTxIndex := txIn.PreviousOutPoint.Index
		txEntry := utxoView.LookupEntry(originTxHash)
		if txEntry == nil || txEntry.IsOutputSpent(originTxIndex) {
			str := fmt.Sprintf("unable to find unspent output "+
				"%v referenced from transaction %s:%d",
				txIn.PreviousOutPoint, tx.Hash(), txInIndex)
			return 0, ruleError(ErrMissingTx, str)
		}

		// We're only interested in pay-to-script-hash types, so skip
		// this input if it's not one.
		pkScript := txEntry.PkScriptByIndex(originTxIndex)
		if !txscript.IsPayToScriptHash(pkScript) {
			continue
		}

		// Count the precise number of signature operations in the
		// referenced public key script.
		sigScript := txIn.SignatureScript
		numSigOps := txscript.GetPreciseSigOpCount(sigScript, pkScript,
			true)

		// We could potentially overflow the accumulator so check for
		// overflow.
		lastSigOps := totalSigOps
		totalSigOps += numSigOps
		if totalSigOps < lastSigOps {
			str := fmt.Sprintf("the public key script from output "+
				"%v contains too many signature operations - "+
				"overflow", txIn.PreviousOutPoint)
			return 0, ruleError(ErrTooManySigOps, str)
		}
	}

	return totalSigOps, nil
}

// checkBlockHeaderSanity performs some preliminary checks on a block header to
// ensure it is sane before continuing with processing.  These checks are
// context free.
//
// The flags do not modify the behavior of this function directly, however they
// are needed to pass along to checkProofOfWork.
func checkBlockHeaderSanity(header *wire.BlockHeader, powLimit *big.Int, timeSource MedianTimeSource, flags BehaviorFlags) error {
	// Ensure the proof of work bits in the block header is in min/max range
	// and the block hash is less than the target value described by the
	// bits.
	err := checkProofOfWork(header, powLimit, flags)
	if err != nil {
		return err
	}

	// A block timestamp must not have a greater precision than one second.
	// This check is necessary because Go time.Time values support
	// nanosecond precision whereas the consensus rules only apply to
	// seconds and it's much nicer to deal with standard Go time values
	// instead of converting to seconds everywhere.
	if !header.Timestamp.Equal(time.Unix(header.Timestamp.Unix(), 0)) {
		str := fmt.Sprintf("block timestamp of %v has a higher "+
			"precision than one second", header.Timestamp)
		return ruleError(ErrInvalidTime, str)
	}

	// Ensure the block time is not too far in the future.
	maxTimestamp := timeSource.AdjustedTime().Add(time.Second *
		MaxTimeOffsetSeconds)
	if header.Timestamp.After(maxTimestamp) {
		str := fmt.Sprintf("block timestamp of %v is too far in the "+
			"future", header.Timestamp)
		return ruleError(ErrTimeTooNew, str)
	}

	return nil
}

// checkBlockSanity performs some preliminary checks on a block to ensure it is
// sane before continuing with block processing.  These checks are context free.
//
// The flags do not modify the behavior of this function directly, however they
// are needed to pass along to checkBlockHeaderSanity.
func checkBlockSanity(block *btcutil.Block, powLimit *big.Int, timeSource MedianTimeSource, flags BehaviorFlags) error {
	msgBlock := block.MsgBlock()
	header := &msgBlock.Header
	err := checkBlockHeaderSanity(header, powLimit, timeSource, flags)
	if err != nil {
		return err
	}

	// A block must have at least one transaction.
	numTx := len(msgBlock.Transactions)
	if numTx == 0 {
		return ruleError(ErrNoTransactions, "block does not contain "+
			"any transactions")
	}

	// A block must not have more transactions than the max block payload.
	if numTx > wire.MaxBlockPayload {
		str := fmt.Sprintf("block contains too many transactions - "+
			"got %d, max %d", numTx, wire.MaxBlockPayload)
		return ruleError(ErrTooManyTransactions, str)
	}

	// A block must not exceed the maximum allowed block payload when
	// serialized.
	serializedSize := msgBlock.SerializeSizeStripped()
	if serializedSize > MaxBlockBaseSize {
		str := fmt.Sprintf("serialized block is too big - got %d, "+
			"max %d", serializedSize, MaxBlockBaseSize)
		return ruleError(ErrBlockTooBig, str)
	}

	// The first transaction in a block must be a coinbase.
	transactions := block.Transactions()
	if !IsCoinBase(transactions[0]) {
		return ruleError(ErrFirstTxNotCoinbase, "first transaction in "+
			"block is not a coinbase")
	}

	// A block must not have more than one coinbase.
	for i, tx := range transactions[1:] {
		if IsCoinBase(tx) {
			str := fmt.Sprintf("block contains second coinbase at "+
				"index %d", i+1)
			return ruleError(ErrMultipleCoinbases, str)
		}
	}

	// Do some preliminary checks on each transaction to ensure they are
	// sane before continuing.
	for _, tx := range transactions {
		err := CheckTransactionSanity(tx)
		if err != nil {
			return err
		}
	}

	// Build merkle tree and ensure the calculated merkle root matches the
	// entry in the block header.  This also has the effect of caching all
	// of the transaction hashes in the block to speed up future hash
	// checks.  Bitcoind builds the tree here and checks the merkle root
	// after the following checks, but there is no reason not to check the
	// merkle root matches here.
	merkles := BuildMerkleTreeStore(block.Transactions(), false)
	calculatedMerkleRoot := merkles[len(merkles)-1]
	if !header.MerkleRoot.IsEqual(calculatedMerkleRoot) {
		str := fmt.Sprintf("block merkle root is invalid - block "+
			"header indicates %v, but calculated value is %v",
			header.MerkleRoot, calculatedMerkleRoot)
		return ruleError(ErrBadMerkleRoot, str)
	}

	// Check for duplicate transactions.  This check will be fairly quick
	// since the transaction hashes are already cached due to building the
	// merkle tree above.
	existingTxHashes := make(map[chainhash.Hash]struct{})
	for _, tx := range transactions {
		hash := tx.Hash()
		if _, exists := existingTxHashes[*hash]; exists {
			str := fmt.Sprintf("block contains duplicate "+
				"transaction %v", hash)
			return ruleError(ErrDuplicateTx, str)
		}
		existingTxHashes[*hash] = struct{}{}
	}

	// The number of signature operations must be less than the maximum
	// allowed per block.
	totalSigOps := 0
	for _, tx := range transactions {
		// We could potentially overflow the accumulator so check for
		// overflow.
		lastSigOps := totalSigOps
		totalSigOps += (CountSigOps(tx) * WitnessScaleFactor)
		if totalSigOps < lastSigOps || totalSigOps > MaxBlockSigOpsCost {
			str := fmt.Sprintf("block contains too many signature "+
				"operations - got %v, max %v", totalSigOps,
				MaxBlockSigOpsCost)
			return ruleError(ErrTooManySigOps, str)
		}
	}

	// Once the witness commitment, witness nonce, and sig op cost have
	// been validated, we can finally assert that the block's weight
	// doesn't exceed the current consensus paramter.
	blockWeight := GetBlockWeight(block)
	if blockWeight > MaxBlockWeight {
		str := fmt.Sprintf("block's weight metric is too high - got %v, max %v",
			blockWeight, MaxBlockWeight)
		return ruleError(ErrBlockVersionTooOld, str)
	}

	return nil
}

// CheckBlockSanity performs some preliminary checks on a block to ensure it is
// sane before continuing with block processing.  These checks are context free.
func CheckBlockSanity(block *btcutil.Block, powLimit *big.Int, timeSource MedianTimeSource) error {
	return checkBlockSanity(block, powLimit, timeSource, BFNone)
}

// ExtractCoinbaseHeight attempts to extract the height of the block from the
// scriptSig of a coinbase transaction.  Coinbase heights are only present in
// blocks of version 2 or later.  This was added as part of BIP0034.
func ExtractCoinbaseHeight(coinbaseTx *btcutil.Tx) (int32, error) {
	sigScript := coinbaseTx.MsgTx().TxIn[0].SignatureScript
	if len(sigScript) < 1 {
		str := "the coinbase signature script for blocks of " +
			"version %d or greater must start with the " +
			"length of the serialized block height"
		str = fmt.Sprintf(str, serializedHeightVersion)
		return 0, ruleError(ErrMissingCoinbaseHeight, str)
	}

	// Detect the case when the block height is a small integer encoded with
	// as single byte.
	opcode := int(sigScript[0])
	if opcode == txscript.OP_0 {
		return 0, nil
	}
	if opcode >= txscript.OP_1 && opcode <= txscript.OP_16 {
		return int32(opcode - (txscript.OP_1 - 1)), nil
	}

	// Otherwise, the opcode is the length of the following bytes which
	// encode in the block height.
	serializedLen := int(sigScript[0])
	if len(sigScript[1:]) < serializedLen {
		str := "the coinbase signature script for blocks of " +
			"version %d or greater must start with the " +
			"serialized block height"
		str = fmt.Sprintf(str, serializedLen)
		return 0, ruleError(ErrMissingCoinbaseHeight, str)
	}

	serializedHeightBytes := make([]byte, 8, 8)
	copy(serializedHeightBytes, sigScript[1:serializedLen+1])
	serializedHeight := binary.LittleEndian.Uint64(serializedHeightBytes)

	return int32(serializedHeight), nil
}

// checkSerializedHeight checks if the signature script in the passed
// transaction starts with the serialized block height of wantHeight.
func checkSerializedHeight(coinbaseTx *btcutil.Tx, wantHeight int32) error {
	serializedHeight, err := ExtractCoinbaseHeight(coinbaseTx)
	if err != nil {
		return err
	}

	if serializedHeight != wantHeight {
		str := fmt.Sprintf("the coinbase signature script serialized "+
			"block height is %d when %d was expected",
			serializedHeight, wantHeight)
		return ruleError(ErrBadCoinbaseHeight, str)
	}
	return nil
}

// checkBlockHeaderContext peforms several validation checks on the block header
// which depend on its position within the block chain.
//
// The flags modify the behavior of this function as follows:
//  - BFFastAdd: All checks except those involving comparing the header against
//    the checkpoints are not performed.
//
// This function MUST be called with the chain state lock held (for writes).
func (b *BlockChain) checkBlockHeaderContext(header *wire.BlockHeader, prevNode *blockNode, flags BehaviorFlags) error {
	// The genesis block is valid by definition.
	if prevNode == nil {
		return nil
	}

	fastAdd := flags&BFFastAdd == BFFastAdd
	if !fastAdd {
		// Ensure the difficulty specified in the block header matches
		// the calculated difficulty based on the previous block and
		// difficulty retarget rules.
		expectedDifficulty, err := b.calcNextRequiredDifficulty(prevNode,
			header.Timestamp)
		if err != nil {
			return err
		}
		blockDifficulty := header.Bits
		if blockDifficulty != expectedDifficulty {
			str := "block difficulty of %d is not the expected value of %d"
			str = fmt.Sprintf(str, blockDifficulty, expectedDifficulty)
			return ruleError(ErrUnexpectedDifficulty, str)
		}

		// Ensure the timestamp for the block header is after the
		// median time of the last several blocks (medianTimeBlocks).
		medianTime, err := b.calcPastMedianTime(prevNode)
		if err != nil {
			log.Errorf("calcPastMedianTime: %v", err)
			return err
		}
		if !header.Timestamp.After(medianTime) {
			str := "block timestamp of %v is not after expected %v"
			str = fmt.Sprintf(str, header.Timestamp, medianTime)
			return ruleError(ErrTimeTooOld, str)
		}
	}

	// The height of this block is one more than the referenced previous
	// block.
	blockHeight := prevNode.height + 1

	// Ensure chain matches up to predetermined checkpoints.
	blockHash := header.BlockHash()
	if !b.verifyCheckpoint(blockHeight, &blockHash) {
		str := fmt.Sprintf("block at height %d does not match "+
			"checkpoint hash", blockHeight)
		return ruleError(ErrBadCheckpoint, str)
	}

	// Find the previous checkpoint and prevent blocks which fork the main
	// chain before it.  This prevents storage of new, otherwise valid,
	// blocks which build off of old blocks that are likely at a much easier
	// difficulty and therefore could be used to waste cache and disk space.
	checkpointBlock, err := b.findPreviousCheckpoint()
	if err != nil {
		return err
	}
	if checkpointBlock != nil && blockHeight < checkpointBlock.Height() {
		str := fmt.Sprintf("block at height %d forks the main chain "+
			"before the previous checkpoint at height %d",
			blockHeight, checkpointBlock.Height())
		return ruleError(ErrForkTooOld, str)
	}

	// Reject outdated block versions once a majority of the network
	// has upgraded.  These were originally voted on by BIP0034,
	// BIP0065, and BIP0066.
	params := b.chainParams
	if header.Version < 2 && blockHeight >= params.BIP0034Height ||
		header.Version < 3 && blockHeight >= params.BIP0066Height ||
		header.Version < 4 && blockHeight >= params.BIP0065Height {

		str := "new blocks with version %d are no longer valid"
		str = fmt.Sprintf(str, header.Version)
		return ruleError(ErrBlockVersionTooOld, str)
	}

	return nil
}

// checkBlockContext peforms several validation checks on the block which depend
// on its position within the block chain.
//
// The flags modify the behavior of this function as follows:
//  - BFFastAdd: The transaction are not checked to see if they are finalized
//    and the somewhat expensive BIP0034 validation is not performed.
//
// The flags are also passed to checkBlockHeaderContext.  See its documentation
// for how the flags modify its behavior.
//
// This function MUST be called with the chain state lock held (for writes).
func (b *BlockChain) checkBlockContext(block *btcutil.Block, prevNode *blockNode, flags BehaviorFlags) error {
	// The genesis block is valid by definition.
	if prevNode == nil {
		return nil
	}

	// Perform all block header related validation checks.
	header := &block.MsgBlock().Header
	err := b.checkBlockHeaderContext(header, prevNode, flags)
	if err != nil {
		return err
	}

	// Query for the Version Bits state for the segwit soft-fork
	// deployment. If segwit is active, we'll switch over to enforcing all
	// the new rules.
	segwitState, err := b.deploymentState(prevNode, chaincfg.DeploymentSegwit)
	if err != nil {
		return err
	}

	// If segwit is active, then we'll need to fully validate the new
	// witness commitment for adherance to the rules.
	if segwitState == ThresholdActive {
		// Validate the witness commitment (if any) within the block.
		// This involves asserting that if the coinbase contains the
		// special commitment output, then this merkle root matches a
		// computed merkle root of all the wtxid's of the transactions
		// within the block. In addition, various other checks against
		// the coinbase's witness stack.
		if err := ValidateWitnessCommitment(block); err != nil {
			return err
		}
	}

	fastAdd := flags&BFFastAdd == BFFastAdd
	if !fastAdd {
		// Obtain the latest state of the deployed CSV soft-fork in
		// order to properly guard the new validation behavior based on
		// the current BIP 9 version bits state.
		csvState, err := b.deploymentState(prevNode, chaincfg.DeploymentCSV)
		if err != nil {
			return err
		}

		// Once the CSV soft-fork is fully active, we'll switch to
		// using the current median time past of the past block's
		// timestamps for all lock-time based checks.
		blockTime := header.Timestamp
		if csvState == ThresholdActive {
			medianTime, err := b.calcPastMedianTime(prevNode)
			if err != nil {
				return err
			}

			blockTime = medianTime
		}

		// The height of this block is one more than the referenced
		// previous block.
		blockHeight := prevNode.height + 1

		// Ensure all transactions in the block are finalized.
		for _, tx := range block.Transactions() {
			if !IsFinalizedTransaction(tx, blockHeight,
				blockTime) {

				str := fmt.Sprintf("block contains unfinalized "+
					"transaction %v", tx.Hash())
				return ruleError(ErrUnfinalizedTx, str)
			}
		}

		// Ensure coinbase starts with serialized block heights for
		// blocks whose version is the serializedHeightVersion or newer
		// once a majority of the network has upgraded.  This is part of
		// BIP0034.
		if ShouldHaveSerializedBlockHeight(header) &&
			blockHeight >= b.chainParams.BIP0034Height {

			coinbaseTx := block.Transactions()[0]
			err := checkSerializedHeight(coinbaseTx, blockHeight)
			if err != nil {
				return err
			}
		}
	}

	return nil
}

// checkBIP0030 ensures blocks do not contain duplicate transactions which
// 'overwrite' older transactions that are not fully spent.  This prevents an
// attack where a coinbase and all of its dependent transactions could be
// duplicated to effectively revert the overwritten transactions to a single
// confirmation thereby making them vulnerable to a double spend.
//
// For more details, see https://en.bitcoin.it/wiki/BIP_0030 and
// http://r6.ca/blog/20120206T005236Z.html.
//
// This function MUST be called with the chain state lock held (for reads).
func (b *BlockChain) checkBIP0030(node *blockNode, block *btcutil.Block, view *UtxoViewpoint) error {
	// Fetch utxo details for all of the transactions in this block.
	// Typically, there will not be any utxos for any of the transactions.
	fetchSet := make(map[chainhash.Hash]struct{})
	for _, tx := range block.Transactions() {
		fetchSet[*tx.Hash()] = struct{}{}
	}
	err := view.fetchUtxos(b.db, fetchSet)
	if err != nil {
		return err
	}

	// Duplicate transactions are only allowed if the previous transaction
	// is fully spent.
	for _, tx := range block.Transactions() {
		txEntry := view.LookupEntry(tx.Hash())
		if txEntry != nil && !txEntry.IsFullySpent() {
			str := fmt.Sprintf("tried to overwrite transaction %v "+
				"at block height %d that is not fully spent",
				tx.Hash(), txEntry.blockHeight)
			return ruleError(ErrOverwriteTx, str)
		}
	}

	return nil
}

// CheckTransactionInputs performs a series of checks on the inputs to a
// transaction to ensure they are valid.  An example of some of the checks
// include verifying all inputs exist, ensuring the coinbase seasoning
// requirements are met, detecting double spends, validating all values and fees
// are in the legal range and the total output amount doesn't exceed the input
// amount, and verifying the signatures to prove the spender was the owner of
// the bitcoins and therefore allowed to spend them.  As it checks the inputs,
// it also calculates the total fees for the transaction and returns that value.
//
// NOTE: The transaction MUST have already been sanity checked with the
// CheckTransactionSanity function prior to calling this function.
func CheckTransactionInputs(tx *btcutil.Tx, txHeight int32, utxoView *UtxoViewpoint, chainParams *chaincfg.Params) (int64, error) {
	// Coinbase transactions have no inputs.
	if IsCoinBase(tx) {
		return 0, nil
	}

	txHash := tx.Hash()
	var totalSatoshiIn int64
	for txInIndex, txIn := range tx.MsgTx().TxIn {
		// Ensure the referenced input transaction is available.
		originTxHash := &txIn.PreviousOutPoint.Hash
		utxoEntry := utxoView.LookupEntry(originTxHash)
		if utxoEntry == nil {
			str := fmt.Sprintf("unable to find unspent output "+
				"%v referenced from transaction %s:%d",
				txIn.PreviousOutPoint, tx.Hash(), txInIndex)
			return 0, ruleError(ErrMissingTx, str)
		}

		// Ensure the transaction is not spending coins which have not
		// yet reached the required coinbase maturity.
		if utxoEntry.IsCoinBase() {
			originHeight := utxoEntry.BlockHeight()
			blocksSincePrev := txHeight - originHeight
			coinbaseMaturity := int32(chainParams.CoinbaseMaturity)
			if blocksSincePrev < coinbaseMaturity {
				str := fmt.Sprintf("tried to spend coinbase "+
					"transaction %v from height %v at "+
					"height %v before required maturity "+
					"of %v blocks", originTxHash,
					originHeight, txHeight,
					coinbaseMaturity)
				return 0, ruleError(ErrImmatureSpend, str)
			}
		}

		// Ensure the transaction is not double spending coins.
		originTxIndex := txIn.PreviousOutPoint.Index
		if utxoEntry.IsOutputSpent(originTxIndex) {
			str := fmt.Sprintf("transaction %s:%d tried to double "+
				"spend output %v", txHash, txInIndex,
				txIn.PreviousOutPoint)
			return 0, ruleError(ErrDoubleSpend, str)
		}

		// Ensure the transaction amounts are in range.  Each of the
		// output values of the input transactions must not be negative
		// or more than the max allowed per transaction.  All amounts in
		// a transaction are in a unit value known as a satoshi.  One
		// bitcoin is a quantity of satoshi as defined by the
		// SatoshiPerBitcoin constant.
		originTxSatoshi := utxoEntry.AmountByIndex(originTxIndex)
		if originTxSatoshi < 0 {
			str := fmt.Sprintf("transaction output has negative "+
				"value of %v", btcutil.Amount(originTxSatoshi))
			return 0, ruleError(ErrBadTxOutValue, str)
		}
		if originTxSatoshi > btcutil.MaxSatoshi {
			str := fmt.Sprintf("transaction output value of %v is "+
				"higher than max allowed value of %v",
				btcutil.Amount(originTxSatoshi),
				btcutil.MaxSatoshi)
			return 0, ruleError(ErrBadTxOutValue, str)
		}

		// The total of all outputs must not be more than the max
		// allowed per transaction.  Also, we could potentially overflow
		// the accumulator so check for overflow.
		lastSatoshiIn := totalSatoshiIn
		totalSatoshiIn += originTxSatoshi
		if totalSatoshiIn < lastSatoshiIn ||
			totalSatoshiIn > btcutil.MaxSatoshi {
			str := fmt.Sprintf("total value of all transaction "+
				"inputs is %v which is higher than max "+
				"allowed value of %v", totalSatoshiIn,
				btcutil.MaxSatoshi)
			return 0, ruleError(ErrBadTxOutValue, str)
		}
	}

	// Calculate the total output amount for this transaction.  It is safe
	// to ignore overflow and out of range errors here because those error
	// conditions would have already been caught by checkTransactionSanity.
	var totalSatoshiOut int64
	for _, txOut := range tx.MsgTx().TxOut {
		totalSatoshiOut += txOut.Value
	}

	// Ensure the transaction does not spend more than its inputs.
	if totalSatoshiIn < totalSatoshiOut {
		str := fmt.Sprintf("total value of all transaction inputs for "+
			"transaction %v is %v which is less than the amount "+
			"spent of %v", txHash, totalSatoshiIn, totalSatoshiOut)
		return 0, ruleError(ErrSpendTooHigh, str)
	}

	// NOTE: bitcoind checks if the transaction fees are < 0 here, but that
	// is an impossible condition because of the check above that ensures
	// the inputs are >= the outputs.
	txFeeInSatoshi := totalSatoshiIn - totalSatoshiOut
	return txFeeInSatoshi, nil
}

// checkConnectBlock performs several checks to confirm connecting the passed
// block to the chain represented by the passed view does not violate any rules.
// In addition, the passed view is updated to spend all of the referenced
// outputs and add all of the new utxos created by block.  Thus, the view will
// represent the state of the chain as if the block were actually connected and
// consequently the best hash for the view is also updated to passed block.
//
// The CheckConnectBlock function makes use of this function to perform the
// bulk of its work.  The only difference is this function accepts a node which
// may or may not require reorganization to connect it to the main chain whereas
// CheckConnectBlock creates a new node which specifically connects to the end
// of the current main chain and then calls this function with that node.
//
// See the comments for CheckConnectBlock for some examples of the type of
// checks performed by this function.
//
// This function MUST be called with the chain state lock held (for writes).
func (b *BlockChain) checkConnectBlock(node *blockNode, block *btcutil.Block, view *UtxoViewpoint, stxos *[]spentTxOut) error {
	// If the side chain blocks end up in the database, a call to
	// CheckBlockSanity should be done here in case a previous version
	// allowed a block that is no longer valid.  However, since the
	// implementation only currently uses memory for the side chain blocks,
	// it isn't currently necessary.

	// The coinbase for the Genesis block is not spendable, so just return
	// an error now.
	if node.hash.IsEqual(b.chainParams.GenesisHash) {
		str := "the coinbase for the genesis block is not spendable"
		return ruleError(ErrMissingTx, str)
	}

	// Ensure the view is for the node being checked.
	if !view.BestHash().IsEqual(node.parentHash) {
		return AssertError(fmt.Sprintf("inconsistent view when "+
			"checking block connection: best hash is %v instead "+
			"of expected %v", view.BestHash(), node.hash))
	}

	// BIP0030 added a rule to prevent blocks which contain duplicate
	// transactions that 'overwrite' older transactions which are not fully
	// spent.  See the documentation for checkBIP0030 for more details.
	//
	// There are two blocks in the chain which violate this rule, so the
	// check must be skipped for those blocks.  The isBIP0030Node function
	// is used to determine if this block is one of the two blocks that must
	// be skipped.
	//
	// In addition, as of BIP0034, duplicate coinbases are no longer
	// possible due to its requirement for including the block height in the
	// coinbase and thus it is no longer possible to create transactions
	// that 'overwrite' older ones.  Therefore, only enforce the rule if
	// BIP0034 is not yet active.  This is a useful optimization because the
	// BIP0030 check is expensive since it involves a ton of cache misses in
	// the utxoset.
	if !isBIP0030Node(node) && (node.height < b.chainParams.BIP0034Height) {
		err := b.checkBIP0030(node, block, view)
		if err != nil {
			return err
		}
	}

	// Load all of the utxos referenced by the inputs for all transactions
	// in the block don't already exist in the utxo view from the database.
	//
	// These utxo entries are needed for verification of things such as
	// transaction inputs, counting pay-to-script-hashes, and scripts.
	err := view.fetchInputUtxos(b.db, block)
	if err != nil {
		return err
	}

	// BIP0016 describes a pay-to-script-hash type that is considered a
	// "standard" type.  The rules for this BIP only apply to transactions
	// after the timestamp defined by txscript.Bip16Activation.  See
	// https://en.bitcoin.it/wiki/BIP_0016 for more details.
	enforceBIP0016 := node.timestamp.After(txscript.Bip16Activation)

	// Query for the Version Bits state for the segwit soft-fork
	// deployment. If segwit is active, we'll switch over to enforcing all
	// the new rules.
	segwitState, err := b.deploymentState(node.parent, chaincfg.DeploymentSegwit)
	if err != nil {
		return err
	}
	enforceSegWit := segwitState == ThresholdActive

	// The number of signature operations must be less than the maximum
	// allowed per block.  Note that the preliminary sanity checks on a
	// block also include a check similar to this one, but this check
	// expands the count to include a precise count of pay-to-script-hash
	// signature operations in each of the input transaction public key
	// scripts.
	transactions := block.Transactions()
	totalSigOpCost := 0
	for i, tx := range transactions {
		// Since the first (and only the first) transaction has
		// already been verified to be a coinbase transaction,
		// use i == 0 as an optimization for the flag to
		// countP2SHSigOps for whether or not the transaction is
		// a coinbase transaction rather than having to do a
		// full coinbase check again.
		sigOpCost, err := GetSigOpCost(tx, i == 0, view, enforceBIP0016,
			enforceSegWit)
		if err != nil {
			return err
		}

		// Check for overflow or going over the limits.  We have to do
		// this on every loop iteration to avoid overflow.
		lastSigOpCost := totalSigOpCost
		totalSigOpCost += sigOpCost
		if totalSigOpCost < lastSigOpCost || totalSigOpCost > MaxBlockSigOpsCost {
			str := fmt.Sprintf("block contains too many "+
				"signature operations - got %v, max %v",
				totalSigOpCost, MaxBlockSigOpsCost)
			return ruleError(ErrTooManySigOps, str)
		}
	}

	// Perform several checks on the inputs for each transaction.  Also
	// accumulate the total fees.  This could technically be combined with
	// the loop above instead of running another loop over the transactions,
	// but by separating it we can avoid running the more expensive (though
	// still relatively cheap as compared to running the scripts) checks
	// against all the inputs when the signature operations are out of
	// bounds.
	var totalFees int64
	for _, tx := range transactions {
		txFee, err := CheckTransactionInputs(tx, node.height, view,
			b.chainParams)
		if err != nil {
			return err
		}

		// Sum the total fees and ensure we don't overflow the
		// accumulator.
		lastTotalFees := totalFees
		totalFees += txFee
		if totalFees < lastTotalFees {
			return ruleError(ErrBadFees, "total fees for block "+
				"overflows accumulator")
		}

		// Add all of the outputs for this transaction which are not
		// provably unspendable as available utxos.  Also, the passed
		// spent txos slice is updated to contain an entry for each
		// spent txout in the order each transaction spends them.
		err = view.connectTransaction(tx, node.height, stxos)
		if err != nil {
			return err
		}
	}

	// The total output values of the coinbase transaction must not exceed
	// the expected subsidy value plus total transaction fees gained from
	// mining the block.  It is safe to ignore overflow and out of range
	// errors here because those error conditions would have already been
	// caught by checkTransactionSanity.
	var totalSatoshiOut int64
	for _, txOut := range transactions[0].MsgTx().TxOut {
		totalSatoshiOut += txOut.Value
	}
	expectedSatoshiOut := CalcBlockSubsidy(node.height, b.chainParams) +
		totalFees
	if totalSatoshiOut > expectedSatoshiOut {
		str := fmt.Sprintf("coinbase transaction for block pays %v "+
			"which is more than expected value of %v",
			totalSatoshiOut, expectedSatoshiOut)
		return ruleError(ErrBadCoinbaseValue, str)
	}

	// Don't run scripts if this node is before the latest known good
	// checkpoint since the validity is verified via the checkpoints (all
	// transactions are included in the merkle root hash and any changes
	// will therefore be detected by the next checkpoint).  This is a huge
	// optimization because running the scripts is the most time consuming
	// portion of block handling.
	checkpoint := b.latestCheckpoint()
	runScripts := !b.noVerify
	if checkpoint != nil && node.height <= checkpoint.Height {
		runScripts = false
	}

	// Blocks created after the BIP0016 activation time need to have the
	// pay-to-script-hash checks enabled.
	var scriptFlags txscript.ScriptFlags
	if enforceBIP0016 {
		scriptFlags |= txscript.ScriptBip16
	}

	// Enforce DER signatures for block versions 3+ once the historical
	// activation threshold has been reached.  This is part of BIP0066.
	blockHeader := &block.MsgBlock().Header
	if blockHeader.Version >= 3 && node.height >= b.chainParams.BIP0066Height {
		scriptFlags |= txscript.ScriptVerifyDERSignatures
	}

	// Enforce CHECKLOCKTIMEVERIFY for block versions 4+ once the historical
	// activation threshold has been reached.  This is part of BIP0065.
	if blockHeader.Version >= 4 && node.height >= b.chainParams.BIP0065Height {
		scriptFlags |= txscript.ScriptVerifyCheckLockTimeVerify
	}

<<<<<<< HEAD
	// Enforce the segwit soft-fork package once the soft-fork has shifted
	// into the "active" version bits state.
	if enforceSegWit {
		scriptFlags |= txscript.ScriptVerifyWitness
		scriptFlags |= txscript.ScriptStrictMultiSig
=======
	// Enforce CHECKSEQUENCEVERIFY during all block validation checks once
	// the soft-fork deployment is fully active.
	csvState, err := b.deploymentState(node.parent, chaincfg.DeploymentCSV)
	if err != nil {
		return err
	}
	if csvState == ThresholdActive {
		// If the CSV soft-fork is now active, then modify the
		// scriptFlags to ensure that the CSV op code is properly
		// validated during the script checks bleow.
		scriptFlags |= txscript.ScriptVerifyCheckSequenceVerify

		// We obtain the MTP of the *previous* block in order to
		// determine if transactions in the current block are final.
		medianTime, err := b.calcPastMedianTime(node.parent)
		if err != nil {
			return err
		}

		// Additionally, if the CSV soft-fork package is now active,
		// then we also enforce the relative sequence number based
		// lock-times within the inputs of all transactions in this
		// candidate block.
		for _, tx := range block.Transactions() {
			// A transaction can only be included within a block
			// once the sequence locks of *all* its inputs are
			// active.
			sequenceLock, err := b.calcSequenceLock(node, tx, view,
				false)
			if err != nil {
				return err
			}
			if !SequenceLockActive(sequenceLock, node.height,
				medianTime) {
				str := fmt.Sprintf("block contains " +
					"transaction whose input sequence " +
					"locks are not met")
				return ruleError(ErrUnfinalizedTx, str)
			}
		}
>>>>>>> 0674f945
	}

	// Now that the inexpensive checks are done and have passed, verify the
	// transactions are actually allowed to spend the coins by running the
	// expensive ECDSA signature check scripts.  Doing this last helps
	// prevent CPU exhaustion attacks.
	if runScripts {
		err := checkBlockScripts(block, view, scriptFlags, b.sigCache,
			b.hashCache)
		if err != nil {
			return err
		}
	}

	// Update the best hash for view to include this block since all of its
	// transactions have been connected.
	view.SetBestHash(node.hash)

	return nil
}

// CheckConnectBlock performs several checks to confirm connecting the passed
// block to the main chain does not violate any rules.  An example of some of
// the checks performed are ensuring connecting the block would not cause any
// duplicate transaction hashes for old transactions that aren't already fully
// spent, double spends, exceeding the maximum allowed signature operations
// per block, invalid values in relation to the expected block subsidy, or fail
// transaction script validation.
//
// This function is safe for concurrent access.
func (b *BlockChain) CheckConnectBlock(block *btcutil.Block) error {
	b.chainLock.Lock()
	defer b.chainLock.Unlock()

	prevNode := b.bestNode
	newNode := newBlockNode(&block.MsgBlock().Header, block.Hash(),
		prevNode.height+1)
	newNode.parent = prevNode
	newNode.workSum.Add(prevNode.workSum, newNode.workSum)

	// Leave the spent txouts entry nil in the state since the information
	// is not needed and thus extra work can be avoided.
	view := NewUtxoViewpoint()
	view.SetBestHash(prevNode.hash)
	return b.checkConnectBlock(newNode, block, view, nil)
}<|MERGE_RESOLUTION|>--- conflicted
+++ resolved
@@ -1188,13 +1188,13 @@
 		scriptFlags |= txscript.ScriptVerifyCheckLockTimeVerify
 	}
 
-<<<<<<< HEAD
 	// Enforce the segwit soft-fork package once the soft-fork has shifted
 	// into the "active" version bits state.
 	if enforceSegWit {
 		scriptFlags |= txscript.ScriptVerifyWitness
 		scriptFlags |= txscript.ScriptStrictMultiSig
-=======
+	}
+
 	// Enforce CHECKSEQUENCEVERIFY during all block validation checks once
 	// the soft-fork deployment is fully active.
 	csvState, err := b.deploymentState(node.parent, chaincfg.DeploymentCSV)
@@ -1235,7 +1235,6 @@
 				return ruleError(ErrUnfinalizedTx, str)
 			}
 		}
->>>>>>> 0674f945
 	}
 
 	// Now that the inexpensive checks are done and have passed, verify the
