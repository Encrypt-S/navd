--- conflicted
+++ resolved
@@ -8,10 +8,6 @@
 	"bytes"
 	"crypto/rand"
 	"encoding/binary"
-<<<<<<< HEAD
-	prand "math/rand"
-=======
->>>>>>> 1b97c9cb
 	"sync"
 
 	"github.com/btcsuite/btcd/btcec"
@@ -44,11 +40,8 @@
 	sync.RWMutex
 	validSigs  map[wire.ShaHash]sigCacheEntry
 	maxEntries uint
-<<<<<<< HEAD
-=======
 
 	xorShift xorshift.XorShift
->>>>>>> 1b97c9cb
 }
 
 // NewSigCache creates and initializes a new instance of SigCache. Its sole
@@ -58,11 +51,7 @@
 // cache to exceed the max.
 func NewSigCache(maxEntries uint) (*SigCache, error) {
 	cache := &SigCache{
-<<<<<<< HEAD
-		validSigs:  make(map[wire.ShaHash]sigCacheEntry),
-=======
 		validSigs:  make(map[wire.ShaHash]sigCacheEntry, maxEntries),
->>>>>>> 1b97c9cb
 		maxEntries: maxEntries,
 	}
 
@@ -71,12 +60,8 @@
 		return nil, err
 	}
 
-<<<<<<< HEAD
-	prand.Seed(int64(binary.BigEndian.Uint64(seed[:])))
-=======
 	randSeed := binary.BigEndian.Uint64(seed[:])
 	cache.xorShift = xorshift.NewXorShift128Plus(randSeed)
->>>>>>> 1b97c9cb
 
 	return cache, nil
 }
@@ -91,11 +76,7 @@
 	defer s.RUnlock()
 
 	if entry, ok := s.validSigs[sigHash]; ok {
-<<<<<<< HEAD
-		return entry.pubKey.Equals(pubKey) && entry.sig.Equals(sig)
-=======
 		return entry.pubKey.IsEqual(pubKey) && entry.sig.IsEqual(sig)
->>>>>>> 1b97c9cb
 	}
 
 	return false
@@ -120,15 +101,11 @@
 	// entries, then evict an entry.
 	if uint(len(s.validSigs)+1) > s.maxEntries {
 		// Generate a random hash.
-<<<<<<< HEAD
-		randHashBytes := getRandHash()
-=======
 		var randHashBytes [wire.HashSize]byte
 		for i := 0; i < 4; i++ {
 			randInt := s.xorShift.Next()
 			binary.BigEndian.PutUint64(randHashBytes[i*8:], randInt)
 		}
->>>>>>> 1b97c9cb
 
 		// Try to find the first entry that is greater than the random
 		// hash. Use the first entry (which is already pseudo random due
@@ -150,18 +127,4 @@
 	}
 
 	s.validSigs[sigHash] = sigCacheEntry{sig, pubKey}
-<<<<<<< HEAD
-}
-
-// getRandHash...
-func getRandHash() []byte {
-	hash := make([]byte, 32)
-	for i := 0; i < 4; i++ {
-		randInt := uint64(prand.Int63())
-		binary.BigEndian.PutUint64(hash[i*8:], randInt)
-	}
-
-	return hash
-=======
->>>>>>> 1b97c9cb
 }